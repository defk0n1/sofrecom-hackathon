# router.py

from fastapi import APIRouter, HTTPException
from pydantic import BaseModel
from typing import Optional
import json
from agent.crew_agents import (
    build_decomposition_crew,
    build_execution_crew,
    build_validation_crew,
    parse_plan,
    parse_validation,
    DecomposedPlan,
    ValidationReport
)


router = APIRouter(prefix="/agent", tags=["Agentic-Advanced"])


class AdvancedRunRequest(BaseModel):
    prompt: str
<<<<<<< HEAD
    email_text: Optional[str] = None  # NEW: Optional email context
    validate: bool = True
=======
    validator: bool = True
>>>>>>> 98b06702
    return_plan: bool = True
    enforce_revision: bool = False


class AdvancedRunResponse(BaseModel):
    success: bool
    output: str
    plan: Optional[DecomposedPlan] = None
    validation: Optional[ValidationReport] = None
    notes: Optional[str] = None


@router.post("/run", response_model=AdvancedRunResponse)
async def run_advanced(req: AdvancedRunRequest):
    if not req.prompt.strip():
        raise HTTPException(status_code=400, detail="Prompt cannot be empty")

    # 1. Decomposition Phase
    try:
        decomp_crew = build_decomposition_crew()
        decomp_result = decomp_crew.kickoff(inputs={"user_goal": req.prompt})
        
        # Handle CrewAI output properly
        plan = parse_plan(decomp_result)
        
        # Serialize plan for execution phase
        plan_dict = {
            "original_goal": plan.original_goal,
            "tasks": [t.dict() for t in plan.tasks],
            "steps": [s.dict() for s in plan.steps],
            "coverage_notes": plan.coverage_notes
        }
        plan_json = json.dumps(plan_dict, indent=2)
        
    except Exception as e:
        raise HTTPException(status_code=500, detail=f"Decomposition failed: {e}")

    # 2. Execution Phase
    try:
        exec_crew = build_execution_crew()
        
        # Build execution inputs
        exec_inputs = {
            "user_goal": req.prompt,
            "plan_json": plan_json
        }
        
        # Add email context if provided
        if req.email_text:
            exec_inputs["email_text"] = req.email_text
        
        exec_result = exec_crew.kickoff(inputs=exec_inputs)
        
        # Extract final answer from CrewAI output
        if hasattr(exec_result, 'raw'):
            final_answer = str(exec_result.raw)
        else:
            final_answer = str(exec_result)
            
    except Exception as e:
        raise HTTPException(status_code=500, detail=f"Execution failed: {e}")

    validation_report = None
    notes = None

    # 3. Validation Phase (optional)
    if req.validator:
        try:
            val_crew = build_validation_crew()
            val_result = val_crew.kickoff(inputs={
                "user_goal": req.prompt,
                "plan_json": plan_json,
                "final_answer": final_answer
            })
            
            validation_report = parse_validation(val_result)
            
            if validation_report.status == "needs_revision" and req.enforce_revision:
                notes = "Revision suggested; auto iterative refinement not implemented yet."
                
        except Exception as e:
            # Non-fatal: we still return execution output
            notes = f"Validation failed: {e}"

    return AdvancedRunResponse(
        success=True,
        output=final_answer,
        plan=plan if req.return_plan else None,
        validation=validation_report,
        notes=notes
    )<|MERGE_RESOLUTION|>--- conflicted
+++ resolved
@@ -20,12 +20,8 @@
 
 class AdvancedRunRequest(BaseModel):
     prompt: str
-<<<<<<< HEAD
     email_text: Optional[str] = None  # NEW: Optional email context
     validate: bool = True
-=======
-    validator: bool = True
->>>>>>> 98b06702
     return_plan: bool = True
     enforce_revision: bool = False
 
