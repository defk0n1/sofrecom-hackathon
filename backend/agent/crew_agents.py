--- conflicted
+++ resolved
@@ -65,14 +65,15 @@
 
 You receive a USER GOAL and (for advanced mode) a PRE-BUILT PLAN JSON (tasks + steps).
 If PLAN_JSON is provided: FOLLOW IT EXACTLY. Do not invent new tasks.
-<<<<<<< HEAD
-
+Mapping (when you have to infer in simple mode):
 Available Capabilities & Tool Mapping:
-- Email Analysis: process_email, detect_tasks, suggest_meetings
-- Translation: translate_text
-- Q&A: chat_with_context
-- Attachment Handling: classify_attachment, query_attachment
-
+- translation -> translate_text
+- summarization / analysis -> process_email (or summarize_email if present in tools)
+- tasks extraction -> detect_tasks (if there are no tasks found in email, say so)
+- meeting suggestions -> suggest_meetings
+- conversational follow-up -> chat_with_context
+- attachment Q&A -> query_attachment
+- attachment classification -> classify_attachment
 - Gmail Operations:
   * get_emails - retrieve emails from inbox
   * get_email_detail - get full email content
@@ -89,16 +90,6 @@
   * update_calendar_event - modify existing event
   * delete_calendar_event - remove event
   * get_calendar_event_detail - get event details
-=======
-Mapping (when you have to infer in simple mode):
-- translation -> translate_text
-- summarization / analysis -> process_email (or summarize_email if present in tools)
-- tasks extraction -> detect_tasks (if there are no tasks found in email, say so)
-- meeting suggestions -> suggest_meetings
-- conversational follow-up -> chat_with_context
-- attachment Q&A -> query_attachment
-- attachment classification -> classify_attachment
->>>>>>> 09b82033
 
 Use the MINIMUM necessary tools. Merge multi-tool results into a coherent final answer.
 If tasks, meetings, or events exist, append a compact JSON: {"tasks":[...],"meetings":[...],"events":[...]} (omit empty keys).
