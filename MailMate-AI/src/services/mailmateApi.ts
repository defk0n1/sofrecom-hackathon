--- conflicted
+++ resolved
@@ -266,7 +266,6 @@
 
   // Agent endpoints
   runAgent: async (prompt: string, context?: string, history?: ChatMessage[]) => {
-<<<<<<< HEAD
     const emailContext = prompt+ (context ? `\n\nContext:\n${context}` : '');
     const response = await fetch(`${API_BASE_URL}/agent/run`, {
       method: 'POST',
@@ -367,7 +366,6 @@
     
     return response.json();
   },
-=======
   const response = await fetch(`${API_BASE_URL}/agent/run`, {
     method: 'POST',
     headers: { 'Content-Type': 'application/json' },
@@ -387,5 +385,4 @@
   
   return response.json();
 },
->>>>>>> b8af9dc4
 };